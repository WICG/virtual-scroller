# Virtual list

Implementation of a Virtual list API, influenced by the research done by the [infinite list study group](https://github.com/domenic/infinite-list-study-group).

## Local Setup

Ensure you have installed the npm dependencies and serve from the project root
```sh
$ npm install
$ polymer serve --npm
```
Then, navigate to the url: http://localhost:8081/components/@polymer/virtual-list/

## Concepts and Domain

An infinite list optimizes the rendering of DOM according to the visible area and available data.

Some implementations append DOM incrementally, others recycle the DOM.

### Repeats mixin - VirtualRepeater class

- Orchestrates DOM creation and layouting, ensures minimum number of nodes is created.
- Given an `items` array, it displays `num` elements starting from `first` index.
- Delegates DOM creation, update and recycling via `newChildFn, updateChildFn, recycleChildFn`.
- Delegates DOM layout via `_measureCallback`.


### RepeatsAndScrolls mixin - VirtualList class

- Extends `Repeats` mixin by updating the layout of container and items on scroll/resize.
- Delegates computation of range, container size, scroll position/size to a `Layout` instance.
- Handles the update of the range, container size, scroll position/size when notified by the `Layout` instance.
- Provides the `Layout` instance the layout information of the children via `_measureCallback`.

### Layout class

- Computes viewport, scroll size, average item size, first/last visible indexes.
- Supports 2 scroll directions: horizontal or vertical
- Notifies of size, position, range, scroll error changes to subscribers

## How to use

### VirtualList

```js 
import Layout from './layouts/layout-1d.js';
import {VirtualList} from './virtual-list.js';

(async () => {

  const layout = new Layout({direction: 'vertical'});
  const items = await fetch('./examples/contacts/contacts.json').then(response => response.json());
  const recycledChildren = [];
  
  const list = Object.assign(new VirtualList(), {
    items,
    layout,
    container: document.body,
    // Creates DOM that is about to be connected.
    newChildFn: (item, idx) => {
      return (recycledChildren.pop() || document.createElement('section'));
    },
    // Updates the DOM with data.
    updateChildFn: (child, item, idx) => {
      child.innerHTML = `<h3>${idx} - ${item.name}</h3><p>${item.mediumText}</p>`;
      // or update with lit-html, e.g.
      // render(html`<h3>${idx} - ${item.name}</h3><p>${item.mediumText}</p>`, child);
    },
    // Collects DOM that is offscreen instead of disconnecting & trashing it.
    recycleChildFn: (child, item, idx) => {
      recycledChildren.push(child);
    }
  });

})();

```

### `verticalList` directive (lit-html)

```js 
import Layout from './layouts/layout-1d.js';
import {verticalList} from './flavors/lit-html/lit-list.js';
import {html, render} from '../../lit-html/lit-html.js';

(async () => {

  const items = await fetch('./examples/contacts/contacts.json').then(response => response.json());

<<<<<<< HEAD
  render(html`${list(items, (item, idx) => 
=======
  render(html`${verticalList(items, (item, idx) => 
>>>>>>> 3102238e
      html`<section><h3>${idx} - ${item.name}</h3><p>${item.mediumText}</p></section>`)}`, document.body);

})();

```
<|MERGE_RESOLUTION|>--- conflicted
+++ resolved
@@ -1,99 +1,95 @@
-# Virtual list
-
-Implementation of a Virtual list API, influenced by the research done by the [infinite list study group](https://github.com/domenic/infinite-list-study-group).
-
-## Local Setup
-
-Ensure you have installed the npm dependencies and serve from the project root
-```sh
-$ npm install
-$ polymer serve --npm
-```
-Then, navigate to the url: http://localhost:8081/components/@polymer/virtual-list/
-
-## Concepts and Domain
-
-An infinite list optimizes the rendering of DOM according to the visible area and available data.
-
-Some implementations append DOM incrementally, others recycle the DOM.
-
-### Repeats mixin - VirtualRepeater class
-
-- Orchestrates DOM creation and layouting, ensures minimum number of nodes is created.
-- Given an `items` array, it displays `num` elements starting from `first` index.
-- Delegates DOM creation, update and recycling via `newChildFn, updateChildFn, recycleChildFn`.
-- Delegates DOM layout via `_measureCallback`.
-
-
-### RepeatsAndScrolls mixin - VirtualList class
-
-- Extends `Repeats` mixin by updating the layout of container and items on scroll/resize.
-- Delegates computation of range, container size, scroll position/size to a `Layout` instance.
-- Handles the update of the range, container size, scroll position/size when notified by the `Layout` instance.
-- Provides the `Layout` instance the layout information of the children via `_measureCallback`.
-
-### Layout class
-
-- Computes viewport, scroll size, average item size, first/last visible indexes.
-- Supports 2 scroll directions: horizontal or vertical
-- Notifies of size, position, range, scroll error changes to subscribers
-
-## How to use
-
-### VirtualList
-
-```js 
-import Layout from './layouts/layout-1d.js';
-import {VirtualList} from './virtual-list.js';
-
-(async () => {
-
-  const layout = new Layout({direction: 'vertical'});
-  const items = await fetch('./examples/contacts/contacts.json').then(response => response.json());
-  const recycledChildren = [];
-  
-  const list = Object.assign(new VirtualList(), {
-    items,
-    layout,
-    container: document.body,
-    // Creates DOM that is about to be connected.
-    newChildFn: (item, idx) => {
-      return (recycledChildren.pop() || document.createElement('section'));
-    },
-    // Updates the DOM with data.
-    updateChildFn: (child, item, idx) => {
-      child.innerHTML = `<h3>${idx} - ${item.name}</h3><p>${item.mediumText}</p>`;
-      // or update with lit-html, e.g.
-      // render(html`<h3>${idx} - ${item.name}</h3><p>${item.mediumText}</p>`, child);
-    },
-    // Collects DOM that is offscreen instead of disconnecting & trashing it.
-    recycleChildFn: (child, item, idx) => {
-      recycledChildren.push(child);
-    }
-  });
-
-})();
-
-```
-
-### `verticalList` directive (lit-html)
-
-```js 
-import Layout from './layouts/layout-1d.js';
-import {verticalList} from './flavors/lit-html/lit-list.js';
-import {html, render} from '../../lit-html/lit-html.js';
-
-(async () => {
-
-  const items = await fetch('./examples/contacts/contacts.json').then(response => response.json());
-
-<<<<<<< HEAD
-  render(html`${list(items, (item, idx) => 
-=======
-  render(html`${verticalList(items, (item, idx) => 
->>>>>>> 3102238e
-      html`<section><h3>${idx} - ${item.name}</h3><p>${item.mediumText}</p></section>`)}`, document.body);
-
-})();
-
-```
+# Virtual list
+
+Implementation of a Virtual list API, influenced by the research done by the [infinite list study group](https://github.com/domenic/infinite-list-study-group).
+
+## Local Setup
+
+Ensure you have installed the npm dependencies and serve from the project root
+```sh
+$ npm install
+$ polymer serve --npm
+```
+Then, navigate to the url: http://localhost:8081/components/@polymer/virtual-list/
+
+## Concepts and Domain
+
+An infinite list optimizes the rendering of DOM according to the visible area and available data.
+
+Some implementations append DOM incrementally, others recycle the DOM.
+
+### Repeats mixin - VirtualRepeater class
+
+- Orchestrates DOM creation and layouting, ensures minimum number of nodes is created.
+- Given an `items` array, it displays `num` elements starting from `first` index.
+- Delegates DOM creation, update and recycling via `newChildFn, updateChildFn, recycleChildFn`.
+- Delegates DOM layout via `_measureCallback`.
+
+
+### RepeatsAndScrolls mixin - VirtualList class
+
+- Extends `Repeats` mixin by updating the layout of container and items on scroll/resize.
+- Delegates computation of range, container size, scroll position/size to a `Layout` instance.
+- Handles the update of the range, container size, scroll position/size when notified by the `Layout` instance.
+- Provides the `Layout` instance the layout information of the children via `_measureCallback`.
+
+### Layout class
+
+- Computes viewport, scroll size, average item size, first/last visible indexes.
+- Supports 2 scroll directions: horizontal or vertical
+- Notifies of size, position, range, scroll error changes to subscribers
+
+## How to use
+
+### VirtualList
+
+```js 
+import Layout from './layouts/layout-1d.js';
+import {VirtualList} from './virtual-list.js';
+
+(async () => {
+
+  const layout = new Layout({direction: 'vertical'});
+  const items = await fetch('./examples/contacts/contacts.json').then(response => response.json());
+  const recycledChildren = [];
+  
+  const list = Object.assign(new VirtualList(), {
+    items,
+    layout,
+    container: document.body,
+    // Creates DOM that is about to be connected.
+    newChildFn: (item, idx) => {
+      return (recycledChildren.pop() || document.createElement('section'));
+    },
+    // Updates the DOM with data.
+    updateChildFn: (child, item, idx) => {
+      child.innerHTML = `<h3>${idx} - ${item.name}</h3><p>${item.mediumText}</p>`;
+      // or update with lit-html, e.g.
+      // render(html`<h3>${idx} - ${item.name}</h3><p>${item.mediumText}</p>`, child);
+    },
+    // Collects DOM that is offscreen instead of disconnecting & trashing it.
+    recycleChildFn: (child, item, idx) => {
+      recycledChildren.push(child);
+    }
+  });
+
+})();
+
+```
+
+### `verticalList` directive (lit-html)
+
+```js 
+import Layout from './layouts/layout-1d.js';
+import {verticalList} from './flavors/lit-html/lit-list.js';
+import {html, render} from '../../lit-html/lit-html.js';
+
+(async () => {
+
+  const items = await fetch('./examples/contacts/contacts.json').then(response => response.json());
+
+  render(html`${verticalList(items, (item, idx) => 
+      html`<section><h3>${idx} - ${item.name}</h3><p>${item.mediumText}</p></section>`)}`, document.body);
+
+})();
+
+```