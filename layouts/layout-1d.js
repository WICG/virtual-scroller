--- conflicted
+++ resolved
@@ -93,10 +93,7 @@
   }
 
   _updateItemSize() {
-<<<<<<< HEAD
-=======
     // Keep integer values.
->>>>>>> 1e835572
     this._itemSize[this._sizeDim] =
         Math.round(this._tMeasured / this._nMeasured);
   }
@@ -318,15 +315,10 @@
   }
 
   _updateScrollSize() {
-<<<<<<< HEAD
-    this._scrollSize =
-        Math.max(this._physicalMax, this._totalItems * this._delta);
-=======
     // Reuse previously calculated physical max, as it might be
     // higher than the estimated size.
     super._updateScrollSize();
     this._scrollSize = Math.max(this._physicalMax, this._scrollSize);
->>>>>>> 1e835572
   }
 
   // TODO: Can this be made to inherit from base, with proper hooks?
