import {HtmlSpec} from '../../node_modules/streaming-spec/HtmlSpec.js';
import {iterateStream} from '../../node_modules/streaming-spec/iterateStream.js';
import {VirtualScrollerElement} from '../../virtual-scroller-element.js';

class HTMLSpecViewer extends VirtualScrollerElement {
  constructor() {
    super();
    this.onRangechange = this.onRangechange.bind(this);
  }
  connectedCallback() {
    super.connectedCallback();
    if (!this.htmlSpec) {
      const style = document.createElement('style');
      style.textContent = `
  :host {
    /* Bug with position: fixed https://crbug.com/846322 */
    position: absolute;
    top: 0px;
    left: 0px;
    right: 0px;
    bottom: 0px;
    padding: 8px;
    height: auto;
  }`;
      this.shadowRoot.appendChild(style);
      if ('rootScroller' in document) {
        document.rootScroller = this;
      }

      this.htmlSpec = new HtmlSpec();
      this.htmlSpec.head.style.display = 'none';
      this.appendChild(this.htmlSpec.head);

<<<<<<< HEAD
      // The number of nodes that we'll load dynamically
      // as the user scrolls.
      this.totalItems = 9312;
      this.items = [];
      this.placeholders = [];
      for (let i = 0; i < 2; i++) {
        const el = document.createElement('div');
        el.style.lineHeight = '100vh';
        this.placeholders.push(el);
      }
      this.newChild = (idx) => {
        return idx >= this.items.length ?
            this.placeholders[idx % this.placeholders.length] :
            this.items[idx];
      };
      this.updateChild = (child, idx) => {
        if (idx >= this.items.length) {
          child.textContent = `Loading (index ${idx}, loaded ${
              this.items.length} / ${this.totalItems})`;
        }
      };
      this.childKey = (idx) => {
        return idx >= this.items.length ?
            `placeholder-${idx % this.placeholders.length}` :
            idx;
      };
      this.addEventListener('rangechange', this.onRangechange);
=======
      this.itemSource = this.items = [];
      this.createElement = (item) => item;
      this.updateElement = null;
      this.addNextChunk();
      this.addEventListener(
          'rangechange', (event) => this.onRangechange(event));
>>>>>>> 1e835572
    }
  }

  async addNextChunk(chunk = 10) {
    if (this._adding) {
      return;
    }
    this._adding = true;
<<<<<<< HEAD

    await new Promise(resolve => requestIdleCallback(resolve));

    const stream = this.htmlSpec.advance(this.items[this.items.length - 1]);
=======
    const stream = this._htmlSpec.advance(this.items[this.items.length - 1]);
>>>>>>> 1e835572
    for await (const el of iterateStream(stream)) {
      if (/^(style|link|script)$/.test(el.localName)) {
        this.htmlSpec.head.appendChild(el);
      } else {
        this.items.push(el);
<<<<<<< HEAD
=======
        this.itemsChanged();
>>>>>>> 1e835572
        chunk--;
      }
      if (chunk === 0) {
        break;
      }
    }
    this._adding = false;
    if (chunk > 0) {
      // YOU REACHED THE END OF THE SPEC \o/
      this.totalItems = this.items.length;
      this.newChild = (idx) => this.items[idx];
      this.updateChild = this.recycleChild = this.childKey = null;
      this.placeholders = null;
      this.removeEventListener('rangechange', this.onRangechange);
    } else {
      this.requestReset();
    }
  }

  onRangechange(range) {
<<<<<<< HEAD
    if (range.last >= this.items.length) {
=======
    if (range.last >= this.items.length - 4) {
>>>>>>> 1e835572
      this.addNextChunk();
    }
  }
}

customElements.define('html-spec-viewer', HTMLSpecViewer);<|MERGE_RESOLUTION|>--- conflicted
+++ resolved
@@ -1,7 +1,27 @@
 import {HtmlSpec} from '../../node_modules/streaming-spec/HtmlSpec.js';
 import {iterateStream} from '../../node_modules/streaming-spec/iterateStream.js';
-import {VirtualScrollerElement} from '../../virtual-scroller-element.js';
+import {ItemSource, VirtualScrollerElement} from '../../virtual-scroller-element.js';
 
+class HTMLSpecSource extends ItemSource {
+  constructor(items) {
+    const placeholders = [];
+    for (let i = 0; i < 4; i++) {
+      const el = document.createElement('div');
+      el.style.lineHeight = '100vh';
+      placeholders.push(el);
+    }
+    const indexToElement = (idx) => idx >= items.length ?
+        placeholders[idx % placeholders.length] :
+        items[idx];
+    super({
+      // The number of nodes that we'll load dynamically
+      // as the user scrolls.
+      getLength: () => Math.max(items.length, 9312),
+      item: indexToElement,
+      key: indexToElement,
+    });
+  }
+}
 class HTMLSpecViewer extends VirtualScrollerElement {
   constructor() {
     super();
@@ -30,43 +50,17 @@
       this.htmlSpec = new HtmlSpec();
       this.htmlSpec.head.style.display = 'none';
       this.appendChild(this.htmlSpec.head);
-
-<<<<<<< HEAD
-      // The number of nodes that we'll load dynamically
-      // as the user scrolls.
-      this.totalItems = 9312;
       this.items = [];
-      this.placeholders = [];
-      for (let i = 0; i < 2; i++) {
-        const el = document.createElement('div');
-        el.style.lineHeight = '100vh';
-        this.placeholders.push(el);
-      }
-      this.newChild = (idx) => {
-        return idx >= this.items.length ?
-            this.placeholders[idx % this.placeholders.length] :
-            this.items[idx];
-      };
-      this.updateChild = (child, idx) => {
+      this.itemSource = new HTMLSpecSource(this.items);
+      this.createElement = (item) => item;
+      this.updateElement = (item, _, idx) => {
         if (idx >= this.items.length) {
-          child.textContent = `Loading (index ${idx}, loaded ${
-              this.items.length} / ${this.totalItems})`;
+          item.textContent = `Loading (index ${idx}, loaded ${
+              this.items.length} / ${this.itemSource.length})`;
         }
       };
-      this.childKey = (idx) => {
-        return idx >= this.items.length ?
-            `placeholder-${idx % this.placeholders.length}` :
-            idx;
-      };
+      this.addNextChunk();
       this.addEventListener('rangechange', this.onRangechange);
-=======
-      this.itemSource = this.items = [];
-      this.createElement = (item) => item;
-      this.updateElement = null;
-      this.addNextChunk();
-      this.addEventListener(
-          'rangechange', (event) => this.onRangechange(event));
->>>>>>> 1e835572
     }
   }
 
@@ -75,23 +69,16 @@
       return;
     }
     this._adding = true;
-<<<<<<< HEAD
 
     await new Promise(resolve => requestIdleCallback(resolve));
 
     const stream = this.htmlSpec.advance(this.items[this.items.length - 1]);
-=======
-    const stream = this._htmlSpec.advance(this.items[this.items.length - 1]);
->>>>>>> 1e835572
     for await (const el of iterateStream(stream)) {
       if (/^(style|link|script)$/.test(el.localName)) {
         this.htmlSpec.head.appendChild(el);
       } else {
         this.items.push(el);
-<<<<<<< HEAD
-=======
         this.itemsChanged();
->>>>>>> 1e835572
         chunk--;
       }
       if (chunk === 0) {
@@ -101,22 +88,14 @@
     this._adding = false;
     if (chunk > 0) {
       // YOU REACHED THE END OF THE SPEC \o/
-      this.totalItems = this.items.length;
-      this.newChild = (idx) => this.items[idx];
-      this.updateChild = this.recycleChild = this.childKey = null;
+      this.updateElement = null;
       this.placeholders = null;
       this.removeEventListener('rangechange', this.onRangechange);
-    } else {
-      this.requestReset();
     }
   }
 
   onRangechange(range) {
-<<<<<<< HEAD
     if (range.last >= this.items.length) {
-=======
-    if (range.last >= this.items.length - 4) {
->>>>>>> 1e835572
       this.addNextChunk();
     }
   }
