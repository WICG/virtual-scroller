--- conflicted
+++ resolved
@@ -27,15 +27,9 @@
       this._htmlSpec.head.style.display = 'none';
       this.appendChild(this._htmlSpec.head);
 
-<<<<<<< HEAD
-      this.items = [];
-      this.createElement = (idx) => this.items[idx];
-      this.updateElement = null;
-=======
       this.itemSource = this.items = [];
       this.createElement = (item) => item;
-      this.updateElement = this.recycleElement = null;
->>>>>>> 946c232a
+      this.updateElement = null;
       this.addNextChunk();
       this.addEventListener(
           'rangechange', (event) => this.onRangechange(event));
