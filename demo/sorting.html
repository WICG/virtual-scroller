--- conflicted
+++ resolved
@@ -16,15 +16,12 @@
     label {
       margin: 10px 0;
     }
-<<<<<<< HEAD
-=======
 
     virtual-list {
       flex: 1;
       border-top: 2px solid #eee;
       border-bottom: 2px solid #eee;
     }
->>>>>>> 318a2e1e
   </style>
 </head>
 
