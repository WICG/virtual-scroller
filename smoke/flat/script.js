import {VirtualScroller} from '../../src/VirtualScroller.js';
import {Layout1d} from '../../src/layouts/Layout1d.js';
import {scroller} from '../../lit-html/lit-scroller.js';
import {html, render} from '../../node_modules/lit-html/lib/lit-extended.js';

const items = new Array(200).fill({name: 'item'});
const container = document.getElementById('container');

<<<<<<< HEAD
const layout = new Layout1d({itemSize: {height: 50}});
// render(
//     html`${scroller({
//       items,
//       template: (item, idx) => html`
//         <section><div class="title">${idx} - ${item.name}</div></section>
//       `,
//       layout,
//     })}`,
//     container);
=======
const layout = new Layout({itemSize: {height: 50}});
>>>>>>> ec86be68
const pool = [];
const config = {
  totalItems: items.length,
  container,
  layout,
  createElement: (idx) => {
    let section = pool.pop();
    if (!section) {
      section = document.createElement('section');
      section.innerHTML = `<div class="title"></div>`;
      section._title = section.querySelector('.title');
      // Update it immediately.
      config.updateElement(section, idx);
    }
    return section;
  },
  updateElement: (section, idx) => {
    const item = items[idx];
    section.id = `section_${idx}`;
    section._title.textContent = `${idx} - ${item.name}`;
  },
  recycleElement: (section) => {
    pool.push(section);
  }
};

window.scroller = new VirtualScroller(config);<|MERGE_RESOLUTION|>--- conflicted
+++ resolved
@@ -6,20 +6,7 @@
 const items = new Array(200).fill({name: 'item'});
 const container = document.getElementById('container');
 
-<<<<<<< HEAD
 const layout = new Layout1d({itemSize: {height: 50}});
-// render(
-//     html`${scroller({
-//       items,
-//       template: (item, idx) => html`
-//         <section><div class="title">${idx} - ${item.name}</div></section>
-//       `,
-//       layout,
-//     })}`,
-//     container);
-=======
-const layout = new Layout({itemSize: {height: 50}});
->>>>>>> ec86be68
 const pool = [];
 const config = {
   totalItems: items.length,
