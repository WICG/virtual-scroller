import {default as GridLayout} from './layouts/layout-1d-grid.js';
import Layout from './layouts/layout-1d.js';
import {VirtualList} from './virtual-list.js';

/** Properties */
const _list = Symbol();
const _newChild = Symbol();
const _updateChild = Symbol();
const _recycleChild = Symbol();
const _childKey = Symbol();
const _grid = Symbol();
const _horizontal = Symbol();
const _pendingRender = Symbol();
/** Functions */
const _render = Symbol();
const _scheduleRender = Symbol();


export class VirtualListElement extends HTMLElement {
  constructor() {
    super();
    this[_list] = null;
    this[_newChild] = null;
    this[_updateChild] = null;
    this[_recycleChild] = null;
    this[_childKey] = null;
    this[_grid] = false;
    this[_horizontal] = false;
    this[_pendingRender] = null;
  }

  connectedCallback() {
    if (!this.shadowRoot) {
      this.attachShadow({mode: 'open'}).innerHTML = `
<style>
  :host {
    display: block;
    position: relative;
    contain: strict;
    height: 150px;
    overflow: auto;
  }
  :host([layout=vertical]) ::slotted(*) {
    width: 100%;
  }
  :host([layout=horizontal]) ::slotted(*) {
    height: 100%;
  }
</style>
<slot></slot>`;
      // Default layout.
      if (!this.layout) {
        this.layout = 'vertical';
      }
    }
    this[_scheduleRender]();
  }

  static get observedAttributes() {
    return ['layout', 'totalitems'];
  }

  attributeChangedCallback(name, oldVal, newVal) {
    if (name === 'layout') {
      this[_horizontal] = newVal.startsWith('horizontal');
      this[_grid] = newVal.endsWith('-grid');
    }
    this[_scheduleRender]();
  }

  get layout() {
    return this.getAttribute('layout');
  }
  set layout(layout) {
    this.setAttribute('layout', layout);
  }

  get totalItems() {
    return +this.getAttribute('totalitems');
  }
  set totalItems(v) {
    this.setAttribute('totalitems', +v);
  }

  get newChild() {
    return this[_newChild];
  }
  set newChild(fn) {
    this[_newChild] = fn;
    this[_scheduleRender]();
  }

  get updateChild() {
    return this[_updateChild];
  }
  set updateChild(fn) {
    this[_updateChild] = fn;
    this[_scheduleRender]();
  }

  get recycleChild() {
    return this[_recycleChild];
  }
  set recycleChild(fn) {
    this[_recycleChild] = fn;
    this[_scheduleRender]();
  }

  get childKey() {
    return this[_childKey];
  }
  set childKey(fn) {
    this[_childKey] = fn;
    this[_scheduleRender]();
  }

  requestReset() {
    if (this[_list] && !this[_pendingRender]) {
      this[_list].requestReset();
    }
  }

  [_scheduleRender]() {
    if (!this[_pendingRender]) {
      this[_pendingRender] = requestAnimationFrame(() => {
        this[_pendingRender] = null;
        this[_render]();
      });
    }
  }

  async[_render]() {
    if (!this.newChild) {
      return;
    }
    // Delay init to first connected as list needs to measure
    // sizes of container and children.
    if (!this[_list] && !this.isConnected) {
      return;
    }

    if (!this[_list]) {
      this[_list] = new VirtualList({container: this, scrollTarget: this});
    }
    const list = this[_list];

<<<<<<< HEAD
    const klass = this[_grid] ? GridLayout : Layout;
=======
    const {newChild, updateChild, recycleChild, childKey, totalItems} = this;
    Object.assign(
        list, {newChild, updateChild, recycleChild, childKey, totalItems});

    const Layout = await importLayoutClass(
        this[_grid] ? './layouts/layout-1d-grid.js' : './layouts/layout-1d.js');
>>>>>>> 85456f30
    const direction = this[_horizontal] ? 'horizontal' : 'vertical';
    const layout =
        list.layout instanceof klass && list.layout.direction === direction ?
        list.layout :
        new klass({direction});

    const {newChild, updateChild, recycleChild, childKey, items} = this;
    Object.assign(
        list, {newChild, updateChild, recycleChild, childKey, items, layout});
    list.flush();
  }
}
customElements.define('virtual-list', VirtualListElement);<|MERGE_RESOLUTION|>--- conflicted
+++ resolved
@@ -144,25 +144,17 @@
     }
     const list = this[_list];
 
-<<<<<<< HEAD
     const klass = this[_grid] ? GridLayout : Layout;
-=======
-    const {newChild, updateChild, recycleChild, childKey, totalItems} = this;
-    Object.assign(
-        list, {newChild, updateChild, recycleChild, childKey, totalItems});
-
-    const Layout = await importLayoutClass(
-        this[_grid] ? './layouts/layout-1d-grid.js' : './layouts/layout-1d.js');
->>>>>>> 85456f30
     const direction = this[_horizontal] ? 'horizontal' : 'vertical';
     const layout =
         list.layout instanceof klass && list.layout.direction === direction ?
         list.layout :
         new klass({direction});
 
-    const {newChild, updateChild, recycleChild, childKey, items} = this;
+    const {newChild, updateChild, recycleChild, childKey, totalItems} = this;
     Object.assign(
-        list, {newChild, updateChild, recycleChild, childKey, items, layout});
+        list,
+        {newChild, updateChild, recycleChild, childKey, totalItems, layout});
     list.flush();
   }
 }
