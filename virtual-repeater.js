export const Repeats = Superclass => class extends Superclass {
  constructor(config) {
    super();

    this._createElementFn = null;
    this._updateElementFn = null;
    this._recycleElementFn = null;
    this._elementKeyFn = null;

    this._measureCallback = null;

    this._totalItems = 0;
    // Consider renaming this. firstVisibleIndex?
    this._first = 0;
    // Consider renaming this. count? visibleElements?
    this._num = Infinity;

    this.__incremental = false;

    // used only internally..
    // legacy from 1st approach to preact integration
    this._manageDom = true;
    // used to check if it is more perf if you don't care of dom order?
    this._maintainDomOrder = true;

    this._last = 0;
    this._prevFirst = 0;
    this._prevLast = 0;

    this._needsReset = false;
    this._needsRemeasure = false;
    this._pendingRender = null;

    // Contains child nodes in the rendered order.
    this._ordered = [];
    // this._pool = [];
    this._active = new Map();
    this._prevActive = new Map();
    // Both used for recycling purposes.
    this._keyToChild = new Map();
    this._childToKey = new WeakMap();
    // Used to keep track of measures by index.
    this._indexToMeasure = {};
    // Used to debounce _measureChildren calls.
    this._measuringId = -1;

    if (config) {
      Object.assign(this, config);
    }
  }

  // API

  get container() {
    return this._container;
  }
  set container(container) {
    if (container === this._container) {
      return;
    }
    if (this._container) {
      // Remove children from old container.
      this._ordered.forEach((child) => this._removeChild(child));
    }

    this._container = container;

    if (container) {
      // Insert children in new container.
      this._ordered.forEach((child) => this._insertBefore(child, null));
    } else {
      this._ordered.length = 0;
      this._active.clear();
      this._prevActive.clear();
    }
    this.requestReset();
  }

  get createElement() {
    return this._createElementFn;
  }
  set createElement(fn) {
    if (fn !== this._createElementFn) {
      this._createElementFn = fn;
      this._keyToChild.clear();
      this.requestReset();
    }
  }

  get updateElement() {
    return this._updateElementFn;
  }
  set updateElement(fn) {
    if (fn !== this._updateElementFn) {
      this._updateElementFn = fn;
      this.requestReset();
    }
  }

  get recycleElement() {
    return this._recycleElementFn;
  }
  set recycleElement(fn) {
    if (fn !== this._recycleElementFn) {
      this._recycleElementFn = fn;
      this.requestReset();
    }
  }

  get elementKey() {
    return this._elementKeyFn;
  }
  set elementKey(fn) {
    if (fn !== this._elementKeyFn) {
      this._elementKeyFn = fn;
      this._keyToChild.clear();
      this.requestReset();
    }
  }

  get first() {
    return this._first;
  }

  set first(idx) {
    if (typeof idx === 'number') {
      const newFirst = Math.max(0, Math.min(idx, this._totalItems - this._num));
      if (newFirst !== this._first) {
        this._first = newFirst;
        this._scheduleRender();
      }
    }
  }

  get num() {
    return this._num;
  }

  set num(n) {
    if (typeof n === 'number') {
      if (n !== this._num) {
        this._num = n;
        this.first = this._first;
        this._scheduleRender();
      }
    }
  }

  get totalItems() {
    return this._totalItems;
  }

  set totalItems(num) {
    // TODO(valdrin) should we check if it is a finite number?
    // Technically, Infinity would break Layout, not VirtualRepeater.
    if (typeof num === 'number' && num !== this._totalItems) {
      this._totalItems = num;
      this.first = this._first;
      this.requestReset();
    }
  }

  get _incremental() {
    return this.__incremental;
  }

  set _incremental(inc) {
    if (inc !== this.__incremental) {
      this.__incremental = inc;
      this._scheduleRender();
    }
  }

  requestReset() {
    this._needsReset = true;
    this._scheduleRender();
  }

  requestRemeasure() {
    this._needsRemeasure = true;
    this._scheduleRender();
  }

  // Core functionality

  /**
   * @protected
   */
  _shouldRender() {
    return Boolean(this.container && this.createElement);
  }

  /**
   * @private
   */
  _scheduleRender() {
    if (!this._pendingRender) {
      this._pendingRender = requestAnimationFrame(() => {
        this._pendingRender = null;
        if (this._shouldRender()) {
          this._render();
        }
      });
    }
  }

  /**
   * Returns those children that are about to be displayed and that
   * require to be positioned. If reset or remeasure has been triggered,
   * all children are returned.
   * @return {{indices:Array<number>,children:Array<Element>}}
   * @private
   */
  get _toMeasure() {
    return this._ordered.reduce((toMeasure, c, i) => {
      const idx = this._first + i;
      if (this._needsReset || this._needsRemeasure || idx < this._prevFirst ||
          idx > this._prevLast) {
        toMeasure.indices.push(idx);
        toMeasure.children.push(c);
      }
      return toMeasure;
    }, {indices: [], children: []});
  }

  /**
   * Measures each child bounds and builds a map of index/bounds to be passed to
   * the `_measureCallback`
   * @private
   */
  _measureChildren({indices, children}) {
    let pm = children.map(
        (c, i) => this._indexToMeasure[indices[i]] || this._measureChild(c));
    const mm = /** @type {{ number: { width: number, height: number } }} */
        (pm.reduce((out, cur, i) => {
          out[indices[i]] = this._indexToMeasure[indices[i]] = cur;
          return out;
        }, {}));
    this._measureCallback(mm);
  }

  /**
   * @protected
   */
  _render() {
    const rangeChanged =
        this._first !== this._prevFirst || this._num !== this._prevNum;
    // Create/update/recycle DOM.
    if (rangeChanged || this._needsReset) {
      this._last =
          this._first + Math.min(this._num, this._totalItems - this._first) - 1;
      if (this._num || this._prevNum) {
        if (this._needsReset) {
          this._reset(this._first, this._last);
        } else {
          this._discardHead();
          this._discardTail();
          this._addHead();
          this._addTail();
        }
      }
    }
    if (this._needsRemeasure || this._needsReset) {
      this._indexToMeasure = {};
    }
    // Retrieve DOM to be measured.
    // Do it right before cleanup and reset of properties.
    const shouldMeasure = this._num > 0 && this._measureCallback &&
        (rangeChanged || this._needsRemeasure || this._needsReset);
    const toMeasure = shouldMeasure ? this._toMeasure : null;

    // Cleanup.
    if (!this._incremental) {
      this._prevActive.forEach((idx, child) => this._unassignChild(child, idx));
      this._prevActive.clear();
    }
    // Reset internal properties.
    this._prevFirst = this._first;
    this._prevLast = this._last;
    this._prevNum = this._num;
    this._needsReset = false;
    this._needsRemeasure = false;

    // Notify render completed.
    this._didRender();
    // Measure DOM.
    if (toMeasure) {
      this._measureChildren(toMeasure);
    }
  }

  /**
   * Invoked after DOM is updated, and before it gets measured.
   * @protected
   */
  _didRender() {
  }

  /**
   * @private
   */
  _discardHead() {
    const o = this._ordered;
    for (let idx = this._prevFirst; o.length && idx < this._first; idx++) {
      this._unassignChild(o.shift(), idx);
    }
  }

  /**
   * @private
   */
  _discardTail() {
    const o = this._ordered;
    for (let idx = this._prevLast; o.length && idx > this._last; idx--) {
      this._unassignChild(o.pop(), idx);
    }
  }

  /**
   * @private
   */
  _addHead() {
    const start = this._first;
    const end = Math.min(this._last, this._prevFirst - 1);
    for (let idx = end; idx >= start; idx--) {
      const child = this._assignChild(idx);
      if (this._manageDom) {
        if (this._maintainDomOrder || !this._childIsAttached(child)) {
          this._insertBefore(child, this._firstChild);
        }
      }
      if (this.updateElement) {
        this.updateElement(child, idx);
      }
      this._ordered.unshift(child);
    }
  }

  /**
   * @private
   */
  _addTail() {
    const start = Math.max(this._first, this._prevLast + 1);
    const end = this._last;
    for (let idx = start; idx <= end; idx++) {
      const child = this._assignChild(idx);
      if (this._manageDom) {
        if (this._maintainDomOrder || !this._childIsAttached(child)) {
          this._insertBefore(child, null);
        }
      }
      if (this.updateElement) {
        this.updateElement(child, idx);
      }
      this._ordered.push(child);
    }
  }

  /**
   * @param {number} first
   * @param {number} last
   * @private
   */
  _reset(first, last) {
    const len = last - first + 1;
    // Explain why swap prevActive with active - affects _assignChild.
    const prevActive = this._active;
    this._active = this._prevActive;
    this._prevActive = prevActive;
    let currentMarker = this._manageDom && this._firstChild;
    this._ordered.length = 0;
    for (let n = 0; n < len; n++) {
      const idx = first + n;
      const child = this._assignChild(idx);
      this._ordered.push(child);
      if (this._manageDom) {
        if (currentMarker && this._maintainDomOrder) {
          if (currentMarker === this._node(child)) {
            currentMarker = this._nextSibling(child);
          } else {
            this._insertBefore(child, currentMarker);
          }
        } else if (!this._childIsAttached(child)) {
          this._insertBefore(child, null);
        }
      }
      if (this.updateElement) {
        this.updateElement(child, idx);
      }
    }
  }

  /**
   * @param {number} idx
   * @private
   */
  _assignChild(idx) {
    const key = this.elementKey ? this.elementKey(idx) : idx;
    let child;
    if (child = this._keyToChild.get(key)) {
      this._prevActive.delete(child);
    } else {
      child = this.createElement(idx);
      this._keyToChild.set(key, child);
      this._childToKey.set(child, key);
    }
    this._showChild(child);
    this._active.set(child, idx);
    return child;
  }

  /**
   * @param {*} child
   * @param {number} idx
   * @private
   */
  _unassignChild(child, idx) {
    this._hideChild(child);
    if (this._incremental) {
      this._active.delete(child);
      this._prevActive.set(child, idx);
    } else {
      const key = this._childToKey.get(child);
      this._childToKey.delete(child);
      this._keyToChild.delete(key);
      this._active.delete(child);
<<<<<<< HEAD
      if (this.recycleChild) {
        this.recycleChild(child, idx);
      } else if (this._node(child).parentNode) {
=======
      if (this.recycleElement) {
        this.recycleElement(child, idx);
      } else {
>>>>>>> 1e835572
        this._removeChild(child);
      }
    }
  }

  // TODO: Is this the right name?
  /**
   * @private
   */
  get _firstChild() {
    return this._ordered.length && this._childIsAttached(this._ordered[0]) ?
        this._node(this._ordered[0]) :
        null;
  }

  // Overridable abstractions for child manipulation
  /**
   * @protected
   */
  _node(child) {
    return child;
  }
  /**
   * @protected
   */
  _nextSibling(child) {
    return child.nextSibling;
  }
  /**
   * @protected
   */
  _insertBefore(child, referenceNode) {
    this._container.insertBefore(child, referenceNode);
  }
  /**
   * @protected
   */
  _childIsAttached(child) {
    const node = this._node(child);
    return node && node.parentNode === this._container;
  }
  /**
   * @protected
   */
  _hideChild(child) {
    if (child.style) {
      child.style.display = 'none';
    }
  }
  /**
   * @protected
   */
  _showChild(child) {
    if (child.style) {
      child.style.display = null;
    }
  }

  /**
   *
   * @param {!Element} child
   * @return {{width: number, height: number, marginTop: number, marginBottom: number, marginLeft: number, marginRight: number}} childMeasures
   * @protected
   */
  _measureChild(child) {
    // offsetWidth doesn't take transforms in consideration,
    // so we use getBoundingClientRect which does.
    const {width, height} = child.getBoundingClientRect();
    // console.debug(`_measureChild #${this._container.id} > #${
    //     child.id}: height: ${height}px`);
    return Object.assign({width, height}, getMargins(child));
  }

  /**
   * Remove child.
   * Override to control child removal.
   *
   * @param {*} child
   * @protected
   */
  _removeChild(child) {
    child.parentNode.removeChild(child);
  }
}

function getMargins(el) {
  const style = window.getComputedStyle(el);
  // console.log(el.id, style.position);
  return {
    marginLeft: getMarginValue(style.marginLeft),
    marginRight: getMarginValue(style.marginRight),
    marginTop: getMarginValue(style.marginTop),
    marginBottom: getMarginValue(style.marginBottom),
  };
}

function getMarginValue(value) {
  value = value ? parseFloat(value) : NaN;
  return value !== value ? 0 : value;
}

export const VirtualRepeater = Repeats(class {});<|MERGE_RESOLUTION|>--- conflicted
+++ resolved
@@ -424,15 +424,9 @@
       this._childToKey.delete(child);
       this._keyToChild.delete(key);
       this._active.delete(child);
-<<<<<<< HEAD
-      if (this.recycleChild) {
-        this.recycleChild(child, idx);
-      } else if (this._node(child).parentNode) {
-=======
       if (this.recycleElement) {
         this.recycleElement(child, idx);
-      } else {
->>>>>>> 1e835572
+      } else if (this._node(child).parentNode) {
         this._removeChild(child);
       }
     }
