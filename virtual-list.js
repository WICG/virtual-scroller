import {Repeats} from './virtual-repeater.js';

export class RangeChangeEvent extends Event {
  constructor(type, init) {
    super(type, init);
    this._first = Math.floor(init.first || 0);
    this._last = Math.floor(init.last || 0);
  }
  get first() {
    return this._first;
  }
  get last() {
    return this._last;
  }
}

export const RepeatsAndScrolls = Superclass => class extends Repeats
(Superclass) {
  constructor(config) {
    super();
    this._num = 0;
    this._first = -1;
    this._last = -1;
    this._prevFirst = -1;
    this._prevLast = -1;

    this._pendingUpdateView = null;
    this._isContainerVisible = false;
    this._containerElement = null;
    this._layout = null;
    this._scrollTarget = null;
    // Keep track of original inline style of the container,
    // so it can be restored when container is changed.
    this._containerInlineStyle = null;
    // A sentinel element that sizes the container when
    // it is a scrolling element.
    this._sizer = null;
    // We keep track of the scroll size to support changing container.
    this._scrollSize = null;

    this._containerRO = new ResizeObserver(
        (entries) => this._containerSizeChanged(entries[0].contentRect));

    if (config) {
      Object.assign(this, config);
    }
  }

  get container() {
    return this._container;
  }
  set container(container) {
<<<<<<< HEAD
    if (container === this._container) {
      return;
    }

    removeEventListener('scroll', this);

    super.container = container;

    if (container) {
      addEventListener('scroll', this);
    }

    this._containerRO.disconnect();
    this._isContainerVisible = false;

    // Update the containerElement, copy min-width/height styles to new
    // container.
    let containerStyle = null;
    if (this._containerElement) {
      containerStyle = this._containerElement.getAttribute('style');
      this._containerElement.removeAttribute('style');
    }
=======
    super.container = container;

    const oldEl = this._containerElement;
>>>>>>> 82a448f2
    // Consider document fragments as shadowRoots.
    const newEl =
        (container && container.nodeType === Node.DOCUMENT_FRAGMENT_NODE) ?
        container.host :
        container;
    if (oldEl === newEl) {
      return;
    }

    if (oldEl) {
      if (this._containerInlineStyle) {
        oldEl.setAttribute('style', this._containerInlineStyle);
      } else {
        oldEl.removeAttribute('style');
      }
      this._containerInlineStyle = null;
      if (oldEl === this._scrollTarget) {
        oldEl.removeEventListener('scroll', this, {passive: true});
        this._sizer && this._sizer.remove();
      }
    } else {
      // First time container was setup, add listeners only now.
      addEventListener('scroll', this, {passive: true});
      addEventListener('resize', this);
    }

    this._containerElement = newEl;

    if (newEl) {
      this._containerInlineStyle = newEl.getAttribute('style') || null;
      if (newEl === this._scrollTarget) {
        this._sizer = this._sizer || this._createContainerSizer();
        this._container.prepend(this._sizer);
      }
      this._sizeContainer(this._scrollSize);
      this._scheduleUpdateView();
    }
    if (this._containerElement) {
      this._containerRO.observe(this._containerElement);
    }
  }

  get layout() {
    return this._layout;
  }
  set layout(layout) {
    if (layout === this._layout) {
      return;
    }

    if (this._layout) {
      this._measureCallback = null;
      this._layout.removeEventListener('scrollsizechange', this);
      this._layout.removeEventListener('scrollerrorchange', this);
      this._layout.removeEventListener('itempositionchange', this);
      this._layout.removeEventListener('rangechange', this);
      // Reset container size so layout can get correct viewport size.
      if (this._containerElement) {
        this._sizeContainer();
        this.requestRemeasure();
      }
    }

    this._layout = layout;

    if (this._layout) {
      if (typeof this._layout.updateItemSizes === 'function') {
        this._measureCallback = this._layout.updateItemSizes.bind(this._layout);
      }
      this._layout.addEventListener('scrollsizechange', this);
      this._layout.addEventListener('scrollerrorchange', this);
      this._layout.addEventListener('itempositionchange', this);
      this._layout.addEventListener('rangechange', this);
      this._scheduleUpdateView();
    }
  }

  /**
   * The element that generates scroll events and defines the container
   * viewport. The value `null` (default) corresponds to `window` as scroll
   * target.
   * @type {Element|null}
   */
  get scrollTarget() {
    return this._scrollTarget;
  }
  /**
   * @param {Element|null} target
   */
  set scrollTarget(target) {
    // Consider window as null.
    if (target === window) {
      target = null;
    }
    if (this._scrollTarget === target) {
      return;
    }
    if (this._scrollTarget) {
      this._scrollTarget.removeEventListener('scroll', this, {passive: true});
      if (this._sizer && this._scrollTarget === this._containerElement) {
        this._sizer.remove();
      }
    }

    this._scrollTarget = target;

    if (target) {
      target.addEventListener('scroll', this, {passive: true});
      if (target === this._containerElement) {
        this._sizer = this._sizer || this._createContainerSizer();
        this._container.prepend(this._sizer);
      }
    }
  }

  requestReset() {
    super.requestReset();
    this._scheduleUpdateView();
  }

  /**
   * @param {!Event} event
   * @private
   */
  handleEvent(event) {
    switch (event.type) {
      case 'scroll':
<<<<<<< HEAD
=======
        if (!this._scrollTarget || event.target === this._scrollTarget) {
          this._scheduleUpdateView();
        }
        break;
      case 'resize':
>>>>>>> 82a448f2
        this._scheduleUpdateView();
        break;
      case 'scrollsizechange':
        this._sizeContainer(event.detail);
        this._scrollSize = event.detail;
        break;
      case 'scrollerrorchange':
        this._correctScrollError(event.detail);
        break;
      case 'itempositionchange':
        this._positionChildren(event.detail);
        break;
      case 'rangechange':
        this._adjustRange(event.detail);
        break;
      default:
        console.warn('event not handled', event);
    }
  }
  /**
   * @return {!Element}
   * @private
   */
  _createContainerSizer() {
    const sizer = document.createElement('div');
    sizer.style.width = '1px';
    sizer.style.height = '1px';
    sizer.style.position = 'absolute';
    sizer.textContent = ' ';
    return sizer;
  }

  // Rename _ordered to _kids?
  /**
   * @protected
   */
  get _kids() {
    return this._ordered;
  }
  /**
   * @private
   */
  _scheduleUpdateView() {
    if (!this._pendingUpdateView && this._container && this._layout) {
      this._pendingUpdateView =
          Promise.resolve().then(() => this._updateView());
    }
  }
  /**
   * @private
   */
  _updateView() {
    this._pendingUpdateView = null;

    this._layout.totalItems = this._items ? this._items.length : 0;

    // Avoid updating viewport if container is not visible.
    if (!this._isContainerVisible) {
      return;
    }
    const listBounds = this._containerElement.getBoundingClientRect();

    const scrollBounds = this._scrollTarget ?
        this._scrollTarget.getBoundingClientRect() :
        {top: 0, left: 0, width: innerWidth, height: innerHeight};
    let width, height, top, left;
    if (this._scrollTarget === this._containerElement) {
      width = scrollBounds.width;
      height = scrollBounds.height;
      left = this._scrollTarget.scrollLeft;
      top = this._scrollTarget.scrollTop;
    } else {
      const scrollerWidth = scrollBounds.width;
      const scrollerHeight = scrollBounds.height;
      const xMin = Math.max(
          0, Math.min(scrollerWidth, listBounds.left - scrollBounds.left));
      const yMin = Math.max(
          0, Math.min(scrollerHeight, listBounds.top - scrollBounds.top));
      const xMax = this._layout.direction === 'vertical' ?
          Math.max(
              0,
              Math.min(scrollerWidth, listBounds.right - scrollBounds.left)) :
          scrollerWidth;
      const yMax = this._layout.direction === 'vertical' ?
          scrollerHeight :
          Math.max(
              0,
              Math.min(scrollerHeight, listBounds.bottom - scrollBounds.top));
      width = xMax - xMin;
      height = yMax - yMin;
      left = Math.max(0, -(listBounds.x - scrollBounds.left));
      top = Math.max(0, -(listBounds.y - scrollBounds.top));
    }
    this._layout.viewportSize = {width, height};

    this._layout.scrollTo({top, left});
  }
  /**
   * @private
   */
  _sizeContainer(size) {
    if (this._scrollTarget === this._containerElement) {
      const left = size && size.width ? size.width - 1 : 0;
      const top = size && size.height ? size.height - 1 : 0;
      this._sizer.style.transform = `translate3d(${left}px, ${top}px, 0)`;
    } else {
      const style = this._containerElement.style;
      style.minWidth = size && size.width ? size.width + 'px' : null;
      style.minHeight = size && size.height ? size.height + 'px' : null;
    }
  }
  /**
   * @private
   */
  async _positionChildren(pos) {
    await Promise.resolve();
    const kids = this._kids;
    Object.keys(pos).forEach(key => {
      const idx = key - this._first;
      const child = kids[idx];
      if (child) {
        const {top, left} = pos[key];
        // console.debug(`_positionChild #${this._container.id} > #${child.id}:
        // top ${top}`);
        child.style.position = 'absolute';
        child.style.transform = `translate(${left}px, ${top}px)`;
      }
    });
  }
  /**
   * @private
   */
  _adjustRange(range) {
    this.num = range.num;
    this.first = range.first;
    this._incremental = !(range.stable);
    if (range.remeasure) {
      this.requestRemeasure();
    } else if (range.stable) {
      this._notifyStable();
    }
  }
  /**
   * @protected
   */
  _shouldRender() {
    return Boolean(
        this._isContainerVisible && this._layout && super._shouldRender());
  }
  /**
   * @private
   */
  _correctScrollError(err) {
    if (this._scrollTarget) {
      this._scrollTarget.scrollTop += err.top;
      this._scrollTarget.scrollLeft += err.left;
    } else {
      window.scroll(window.scrollX - err.left, window.scrollY - err.top);
    }
  }
  /**
   * @protected
   */
  _notifyStable() {
    const {first, num} = this;
    const last = first + num;
    this._container.dispatchEvent(
        new RangeChangeEvent('rangechange', {first, last}));
  }
  /**
   * @private
   */
  _containerSizeChanged(size) {
    // Include also padding.
    const width = size.left + size.right;
    const height = size.top + size.bottom;
    // console.debug('container changed size', {width, height});
    this._isContainerVisible = width > 0 || height > 0;
    this._scheduleUpdateView();
  }
};

export const VirtualList = RepeatsAndScrolls(class {});<|MERGE_RESOLUTION|>--- conflicted
+++ resolved
@@ -50,34 +50,9 @@
     return this._container;
   }
   set container(container) {
-<<<<<<< HEAD
-    if (container === this._container) {
-      return;
-    }
-
-    removeEventListener('scroll', this);
-
     super.container = container;
 
-    if (container) {
-      addEventListener('scroll', this);
-    }
-
-    this._containerRO.disconnect();
-    this._isContainerVisible = false;
-
-    // Update the containerElement, copy min-width/height styles to new
-    // container.
-    let containerStyle = null;
-    if (this._containerElement) {
-      containerStyle = this._containerElement.getAttribute('style');
-      this._containerElement.removeAttribute('style');
-    }
-=======
-    super.container = container;
-
     const oldEl = this._containerElement;
->>>>>>> 82a448f2
     // Consider document fragments as shadowRoots.
     const newEl =
         (container && container.nodeType === Node.DOCUMENT_FRAGMENT_NODE) ?
@@ -87,6 +62,9 @@
       return;
     }
 
+    this._containerRO.disconnect();
+    this._isContainerVisible = false;
+
     if (oldEl) {
       if (this._containerInlineStyle) {
         oldEl.setAttribute('style', this._containerInlineStyle);
@@ -101,7 +79,6 @@
     } else {
       // First time container was setup, add listeners only now.
       addEventListener('scroll', this, {passive: true});
-      addEventListener('resize', this);
     }
 
     this._containerElement = newEl;
@@ -113,10 +90,7 @@
         this._container.prepend(this._sizer);
       }
       this._sizeContainer(this._scrollSize);
-      this._scheduleUpdateView();
-    }
-    if (this._containerElement) {
-      this._containerRO.observe(this._containerElement);
+      this._containerRO.observe(newEl);
     }
   }
 
@@ -205,15 +179,9 @@
   handleEvent(event) {
     switch (event.type) {
       case 'scroll':
-<<<<<<< HEAD
-=======
         if (!this._scrollTarget || event.target === this._scrollTarget) {
           this._scheduleUpdateView();
         }
-        break;
-      case 'resize':
->>>>>>> 82a448f2
-        this._scheduleUpdateView();
         break;
       case 'scrollsizechange':
         this._sizeContainer(event.detail);
