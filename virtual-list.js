--- conflicted
+++ resolved
@@ -16,14 +16,11 @@
         this._scheduleUpdateView = this._scheduleUpdateView.bind(this);
 
         this._pendingUpdateView = null;
-<<<<<<< HEAD
+        this._isViewReady = false;
 
         this._isContainerVisible = false;
         this._containerRO = new ResizeObserver(this._handleContainerResize.bind(this));
         this._childRO = new ResizeObserver(this._handleChildResize.bind(this));
-=======
-        this._isViewReady = false;
->>>>>>> 1611f823
     }
 
     set container(node) {
@@ -35,12 +32,6 @@
             return;
         }
 
-<<<<<<< HEAD
-        this._containerRO.observe(this._container);
-
-        // TODO: Listen on actual container
-        window.addEventListener('scroll', this._scheduleUpdateView);
-=======
         this._container = node;
 
         // Ensure container is a positioned element.
@@ -49,27 +40,10 @@
             node.style.position = 'relative';
         }
 
+        this._containerRO.observe(this._container);
+
         // TODO: Listen on actual container
         window.addEventListener('scroll', this._scheduleUpdateView);
-        window.addEventListener('resize', this._scheduleUpdateView);
-        /*
-        node._list = this;
-        node.addEventListener('listConnected', this._onListConnected);
-        const whenReady = node.isConnected ?
-            cb => cb() :
-            cb => Promise.resolve().then(cb);
-        whenReady(() => {
-            // console.debug(`#${node.id} connected`);
-            const event = new Event('listConnected', {
-                bubbles: true,
-                cancelable: true,
-                composed: true,
-            });
-            node.dispatchEvent(event);
-        });
-        */
-        this._scheduleUpdateView();
->>>>>>> 1611f823
     }
 
     set layout(layout) {
@@ -180,13 +154,8 @@
         }
     }
 
-<<<<<<< HEAD
-    _shouldRender() {
+    _shouldUpdateView() {
         return Boolean(super._shouldRender() && this._layout && this._isContainerVisible);
-=======
-    _shouldUpdateView() {
-        return Boolean(super._shouldRender() && this._layout);
->>>>>>> 1611f823
     }
 
     _shouldRender() {
