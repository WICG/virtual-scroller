--- conflicted
+++ resolved
@@ -8,11 +8,8 @@
 const _updateElement = Symbol();
 const _recycleElement = Symbol();
 const _elementKey = Symbol();
-<<<<<<< HEAD
+const _nodePool = Symbol();
 const _firstConnected = Symbol();
-=======
-const _nodePool = Symbol();
->>>>>>> 7e8b6957
 /** Functions */
 const _render = Symbol();
 
