--- conflicted
+++ resolved
@@ -142,30 +142,17 @@
 
 export const LitRepeater = LitMixin(VirtualRepeater);
 
-<<<<<<< HEAD
-export const repeat = (items, template, config = {}, RepeaterClass = LitRepeater) => directive(part => {
-=======
 const partToRepeater = new WeakMap();
 export const repeat = (config = {}) => directive(part => {
->>>>>>> 3102238e
     let repeater = partToRepeater.get(part);
     if (!repeater) {
         repeater = new LitRepeater();
         partToRepeater.set(part, repeater);
     }
-<<<<<<< HEAD
-    // Assign template only once.
-    if (!repeater.template) {
-        repeater.template = template;
-    }
-    repeater.items = items;
-    repeater.part = part;
-=======
     Object.assign(config, {
         part,
         // Assign template only once.
         template: repeater.template || config.template,
     });
->>>>>>> 3102238e
     Object.assign(repeater, config);
 });