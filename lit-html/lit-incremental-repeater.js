--- conflicted
+++ resolved
@@ -4,9 +4,6 @@
 
 export const LitIncrementalRepeater = LitMixin(IncrementalRepeats(class{}));
 
-<<<<<<< HEAD
-export const repeat = (items, template, config = {}) => baseRepeat(items, template, config, LitIncrementalRepeater);
-=======
 const partToRepeater = new WeakMap();
 export const repeat = (config = {}) => directive(part => {
     let repeater = partToRepeater.get(part);
@@ -20,5 +17,4 @@
         template: repeater.template || config.template,
     });
     Object.assign(repeater, config);
-});
->>>>>>> 3102238e
+});